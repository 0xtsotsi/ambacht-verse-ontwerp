
// V5 Interactive Elegance - Hero Component with Advanced Mouse Tracking
// Hook testing: Animation system integration validation
import { Button } from "@/components/ui/button";
import { useState, useEffect, memo } from "react";
import { useOptimizedMouseTracking } from "@/hooks/useAnimationOptimization";
import { usePerformanceLogger } from "@/hooks/useComponentLogger";

<<<<<<< HEAD
export const Hero = () => {
=======
export const Hero = memo(() => {
  const [isLoaded, setIsLoaded] = useState(false);
  const [imageLoaded, setImageLoaded] = useState(false);
  
  // Optimized mouse tracking with 16ms throttling for 60fps
  const mousePosition = useOptimizedMouseTracking(true, 20);
  
  // Performance monitoring
  const { getPerformanceStats } = usePerformanceLogger({
    componentName: 'Hero',
    slowRenderThreshold: 16, // 60fps threshold
    enableMemoryTracking: true
  });

  useEffect(() => {
    setIsLoaded(true);
    
    // Preload the background image
    const img = new Image();
    img.onload = () => setImageLoaded(true);
    img.src = 'https://images.unsplash.com/photo-1576867757603-05b134ebc379?q=80&w=2070';
  }, []);
  
>>>>>>> 303374c6
  return (
    <section id="home" className="relative min-h-screen flex items-center justify-center bg-white overflow-hidden">
      {/* Interactive Background with Parallax Effect */}
      <div 
        className="absolute inset-0 bg-cover bg-center bg-no-repeat transition-transform duration-1000 ease-out"
        style={{
          backgroundImage: `linear-gradient(to bottom, rgba(255,255,255,0.4), rgba(255,255,255,0.6)), url('https://images.unsplash.com/photo-1576867757603-05b134ebc379?q=80&w=2070')`,
          transform: `translate3d(${mousePosition.x * 0.5}px, ${mousePosition.y * 0.5}px, 0) scale(1.1)`,
          willChange: 'transform',
          opacity: imageLoaded ? 1 : 0
        }}
      >
        {/* Animated gradient overlay */}
        <div className="absolute inset-0 bg-gradient-to-br from-terracotta-100/0 via-terracotta-200/10 to-terracotta-100/0 animate-pulse"></div>
      </div>
      
      {/* Loading state for background */}
      {!imageLoaded && (
        <div className="absolute inset-0 bg-gradient-to-br from-terracotta-100 via-terracotta-200 to-terracotta-100 animate-pulse"></div>
      )}

      {/* Floating particles - optimized with GPU acceleration */}
      <div className="absolute inset-0 overflow-hidden pointer-events-none">
        {[...Array(5)].map((_, i) => (
          <div
            key={i}
            className="absolute w-2 h-2 bg-terracotta-400/20 rounded-full animate-organic-float"
            style={{
              left: `${20 + i * 15}%`,
              top: `${10 + i * 20}%`,
              animationDelay: `${i * 0.5}s`,
              animationDuration: `${4 + i}s`,
              willChange: 'transform',
              transform: 'translate3d(0, 0, 0)' // Force GPU layer
            }}
          />
        ))}
      </div>

      {/* Main Content with Interactive Elements */}
      <div className="relative z-10 container mx-auto px-16 text-center">
        <div className="max-w-5xl mx-auto">
          {/* Interactive Welcome Card */}
          <div 
            className="bg-white/90 backdrop-blur-md p-24 md:p-32 max-w-4xl mx-auto rounded-3xl shadow-elegant-panel transition-all duration-700 hover:shadow-2xl hover:bg-white/95 group"
            style={{
              transform: isLoaded ? 'translate3d(0, 0, 0)' : 'translate3d(0, 50px, 0)',
              opacity: isLoaded ? 1 : 0,
              transition: 'all 1s cubic-bezier(0.4, 0, 0.2, 1)',
              willChange: 'transform, opacity'
            }}
          >
            
            {/* Interactive Typography */}
            <div className="space-y-24">
              <h2 
                className="text-terracotta-600 font-elegant-script text-5xl md:text-6xl font-light transition-all duration-700 transform group-hover:scale-105"
                style={{
                  animationDelay: '0.2s',
                  animation: isLoaded ? 'elegant-fade-in 1s ease-out forwards' : 'none'
                }}
              >
                Welkom bij
              </h2>
              
              <h1 
                className="text-elegant-dark font-elegant-heading text-8xl md:text-9xl font-light leading-none tracking-[-0.02em] relative overflow-hidden"
                style={{
                  animationDelay: '0.4s',
                  animation: isLoaded ? 'elegant-fade-in 1s ease-out forwards' : 'none'
                }}
              >
                <span className="inline-block transition-transform duration-700 hover:scale-105 hover:-translate-y-1 relative overflow-hidden">
                  WESLEY'S
                  {/* Interactive shimmer effect */}
                  <span className="absolute inset-0 -top-full -bottom-full bg-gradient-to-r from-transparent via-white/30 to-transparent w-full animate-interactive-shimmer opacity-0 group-hover:opacity-100"></span>
                </span>
                <br />
                <span className="text-terracotta-600 inline-block transition-all duration-700 hover:scale-105 hover:-translate-y-1 relative overflow-hidden">
                  AMBACHT
                  {/* Interactive shimmer effect */}
                  <span className="absolute inset-0 -top-full -bottom-full bg-gradient-to-r from-transparent via-terracotta-200/50 to-transparent w-full animate-interactive-shimmer opacity-0 group-hover:opacity-100" style={{ animationDelay: '0.2s' }}></span>
                  <span className="absolute inset-0 blur-2xl bg-terracotta-400/20 opacity-0 group-hover:opacity-100 transition-opacity duration-700"></span>
                </span>
              </h1>
              
              <div 
                className="relative w-16 h-px bg-terracotta-600 mx-auto overflow-hidden"
                style={{
                  animationDelay: '0.6s',
                  animation: isLoaded ? 'elegant-fade-in 1s ease-out forwards' : 'none'
                }}
              >
                <span className="absolute inset-0 bg-gradient-to-r from-transparent via-terracotta-400 to-transparent animate-pulse"></span>
              </div>
              
              <p 
                className="text-elegant-dark font-elegant-body text-2xl md:text-3xl max-w-3xl mx-auto leading-relaxed font-light transition-all duration-700 group-hover:text-elegant-grey-700"
                style={{
                  animationDelay: '0.8s',
                  animation: isLoaded ? 'elegant-fade-in 1s ease-out forwards' : 'none'
                }}
              >
                Wij proberen ons op een ieder te richten!<br />
                Kijk eens rustig rond om inspiratie op<br />
                te doen.
              </p>
              
<<<<<<< HEAD
              <Button 
                className="bg-burnt-orange hover:bg-burnt-orange/90 text-warm-cream px-8 py-3 rounded-full font-semibold text-lg mt-8 shadow-lg hover:shadow-xl transition-all duration-300"
=======
              <div 
                className="flex flex-col sm:flex-row gap-12 justify-center items-center mt-32"
                style={{
                  animationDelay: '1s',
                  animation: isLoaded ? 'elegant-fade-in 1s ease-out forwards' : 'none'
                }}
>>>>>>> 303374c6
              >
                <Button 
                  variant="interactive-primary"
                  size="elegant-lg"
                  className="group animate-interactive-bounce hover:animate-none"
                  onClick={() => console.log("Button clicked - interactive elegance!")}
                >
                  <span className="relative z-10">Contacteer Ons</span>
                </Button>
                
                <Button 
                  variant="interactive-outline"
                  size="elegant-lg"
                  className="group animate-interactive-bounce hover:animate-none"
                  style={{ animationDelay: '0.5s' }}
                >
                  <span className="relative z-10 group-hover:text-white transition-colors duration-500">Bekijk Galerij</span>
                </Button>
              </div>
            </div>
          </div>
          
          {/* Interactive Feature Pills */}
          <div className="flex flex-wrap justify-center gap-16 mt-32">
            {['Premium Catering', 'Lokale Ingrediënten', 'Persoonlijke Service'].map((feature, index) => (
              <div 
                key={feature}
                className="relative px-8 py-4 text-elegant-dark font-elegant-body font-light text-lg tracking-wide transition-all duration-500 hover:text-terracotta-600 group cursor-pointer animate-interactive-pulse-glow"
                style={{
                  animationDelay: `${1.2 + index * 0.1}s`,
                  animation: isLoaded ? 'elegant-fade-in 1s ease-out forwards' : 'none'
                }}
              >
                {/* Hover background effect */}
                <span className="absolute inset-0 bg-terracotta-50/0 group-hover:bg-terracotta-50/50 rounded-full transition-all duration-500 transform scale-0 group-hover:scale-110"></span>
                {/* Enhanced glow effect */}
                <span className="absolute inset-0 rounded-full opacity-0 group-hover:opacity-100 transition-opacity duration-700 blur-xl bg-terracotta-300/20"></span>
                <span className="relative">{feature}</span>
              </div>
            ))}
          </div>
        </div>
      </div>
    </section>
  );
});<|MERGE_RESOLUTION|>--- conflicted
+++ resolved
@@ -6,9 +6,6 @@
 import { useOptimizedMouseTracking } from "@/hooks/useAnimationOptimization";
 import { usePerformanceLogger } from "@/hooks/useComponentLogger";
 
-<<<<<<< HEAD
-export const Hero = () => {
-=======
 export const Hero = memo(() => {
   const [isLoaded, setIsLoaded] = useState(false);
   const [imageLoaded, setImageLoaded] = useState(false);
@@ -32,7 +29,6 @@
     img.src = 'https://images.unsplash.com/photo-1576867757603-05b134ebc379?q=80&w=2070';
   }, []);
   
->>>>>>> 303374c6
   return (
     <section id="home" className="relative min-h-screen flex items-center justify-center bg-white overflow-hidden">
       {/* Interactive Background with Parallax Effect */}
@@ -141,17 +137,12 @@
                 te doen.
               </p>
               
-<<<<<<< HEAD
-              <Button 
-                className="bg-burnt-orange hover:bg-burnt-orange/90 text-warm-cream px-8 py-3 rounded-full font-semibold text-lg mt-8 shadow-lg hover:shadow-xl transition-all duration-300"
-=======
               <div 
                 className="flex flex-col sm:flex-row gap-12 justify-center items-center mt-32"
                 style={{
                   animationDelay: '1s',
                   animation: isLoaded ? 'elegant-fade-in 1s ease-out forwards' : 'none'
                 }}
->>>>>>> 303374c6
               >
                 <Button 
                   variant="interactive-primary"
